# Copyright The Lightning AI team.
# Licensed under the Apache License, Version 2.0 (the "License");
# you may not use this file except in compliance with the License.
# You may obtain a copy of the License at
#
#     http://www.apache.org/licenses/LICENSE-2.0
#
# Unless required by applicable law or agreed to in writing, software
# distributed under the License is distributed on an "AS IS" BASIS,
# WITHOUT WARRANTIES OR CONDITIONS OF ANY KIND, either express or implied.
# See the License for the specific language governing permissions and
# limitations under the License.

import hashlib
import json
import os
<<<<<<< HEAD
import uuid
from time import time
=======
from dataclasses import dataclass
>>>>>>> bc165803
from typing import Any, Dict, List, Optional, Union

import numpy as np
from lightning_cloud.resolver import Dir as InputDir
from torch.utils.data import IterableDataset

from lightning.data.streaming import Cache
from lightning.data.streaming.constants import _DEFAULT_CACHE_DIR, _INDEX_FILENAME, _LIGHTNING_CLOUD_LATEST
from lightning.data.streaming.item_loader import BaseItemLoader
from lightning.data.streaming.sampler import ChunkedIndex
from lightning.data.streaming.serializers import Serializer
from lightning.data.streaming.shuffle import FullShuffle, NoShuffle, Shuffle
from lightning.data.utilities.env import Environment, _DistributedEnv, _WorkerEnv
from lightning.fabric.utilities.types import _DictKey

if _LIGHTNING_CLOUD_LATEST:
    from lightning_cloud.resolver import Dir, _resolve_dir


class StreamingDataset(IterableDataset):
    """The streaming dataset can be used once your data have been optimised using the DatasetOptimiser class."""

    def __init__(
        self,
<<<<<<< HEAD
        input_dir: Union[str, InputDir],
=======
        input_dir: Union[str, "RemoteDir"],
>>>>>>> bc165803
        item_loader: Optional[BaseItemLoader] = None,
        shuffle: bool = False,
        drop_last: bool = False,
        seed: int = 42,
        serializers: Optional[Dict[str, Serializer]] = None,
        checkpoint_progress_interval=None,
    ) -> None:
        """The streaming dataset can be used once your data have been optimised using the DatasetOptimiser class.

        Arguments:
            input_dir: Path to the folder where the input data is stored.
            item_loader: The logic to load an item from a chunk.
            shuffle: Whether to shuffle the data.
            drop_last: If `True`, drops the last items to ensure that
                all processes/workers return the same amount of data.
            seed: Random seed for shuffling.
            serializers: The serializers used to serialize and deserialize the chunks.
            checkpoint_progress_interval: Interval in seconds at which the workers are going to store their own progress.

        """
        super().__init__()
        if not isinstance(shuffle, bool):
            raise ValueError(f"Shuffle should be a boolean. Found {shuffle}")

        if isinstance(input_dir, RemoteDir):
            input_dir = Dir(path=input_dir.cache_dir, url=input_dir.remote)

        input_dir = _resolve_dir(input_dir)

        self.input_dir = input_dir
        self.item_loader = item_loader
        self.shuffle: bool = shuffle
        self.drop_last = drop_last
        self.seed = seed

        self.cache: Optional[Cache] = None
        self.distributed_env = _DistributedEnv.detect()
        self.worker_env: Optional[_WorkerEnv] = None
        self.worker_chunks: List[int] = []
        self.worker_intervals: List[List[int]] = []
        self.current_indexes: List[int] = []
        self.chunk_index = 0
        self.index = 0
        self.has_triggered_download = False
        self.min_items_per_replica: Optional[int] = None
        self.current_epoch = 0
        self.random_state = None
        self.shuffler: Optional[Shuffle] = None
        self.serializers = serializers
        self.resume_id = uuid.uuid4()
        self.checkpoint_progress_interval = checkpoint_progress_interval or 60 * 5

    def _create_cache(self, worker_env: _WorkerEnv) -> Cache:
        env = Environment(dist_env=self.distributed_env, worker_env=worker_env)

        if self.input_dir.path is None:
            cache_path = _try_create_cache_dir(
                input_dir=self.input_dir.path if self.input_dir.path else self.input_dir.url, shard_rank=env.shard_rank
            )
            if cache_path is not None:
                self.input_dir.path = cache_path

        cache = Cache(
            input_dir=self.input_dir, item_loader=self.item_loader, chunk_bytes=1, serializers=self.serializers
        )
        cache._reader._try_load_config()

        if not cache.filled:
            raise ValueError(
                f"The provided dataset `{self.input_dir}` doesn't contain any {_INDEX_FILENAME} file."
                " HINT: Did you successfully optimize a dataset to the provided `input_dir`?"
            )

        return cache

    def _create_shuffler(self, cache: Cache) -> Shuffle:
        return (
            FullShuffle(cache, self.seed, self.drop_last)
            if self.shuffle
            else NoShuffle(cache, self.seed, self.drop_last)
        )

    def __len__(self) -> int:
        if self.shuffler is None:
            cache = self._create_cache(worker_env=_WorkerEnv.detect())
            self.shuffler = self._create_shuffler(cache)
        return self.shuffler.get_len(self.distributed_env, self.current_epoch)

    def __iter__(self) -> "StreamingDataset":
        self.worker_env = _WorkerEnv.detect()
        self.cache = self._create_cache(worker_env=self.worker_env)
        self.shuffler = self._create_shuffler(self.cache)

        chunks_per_replica, intervals_per_replica = self.shuffler.get_chunks_and_intervals_per_ranks(
            self.distributed_env, self.current_epoch
        )
        current_chunks = chunks_per_replica[self.distributed_env.global_rank % self.distributed_env.world_size]
        current_intervals = intervals_per_replica[self.distributed_env.global_rank % self.distributed_env.world_size]

        self.worker_chunks = []
        self.worker_intervals = []

        for i, (chunk_index, chunk_interval) in enumerate(zip(current_chunks, current_intervals)):
            if i % self.worker_env.world_size != self.worker_env.rank:
                continue
            self.worker_chunks.append(chunk_index)
            self.worker_intervals.append(chunk_interval)

        self.current_indexes = []
        self.chunk_index = 0
        self.index = 0
        self.has_triggered_download = False
        self.last_time = time()

        return self

    def __getitem__(self, index: Union[ChunkedIndex, int]) -> Any:
        if self.cache is None:
            self.worker_env = _WorkerEnv.detect()
            self.cache = self._create_cache(worker_env=self.worker_env)
            self.shuffler = self._create_shuffler(self.cache)
        if isinstance(index, int):
            index = ChunkedIndex(index, self.cache._get_chunk_index_from_index(index))
        return self.cache[index]

    def __next__(self) -> Any:
        # Prevent to create more batch on a given process
        if self.index >= len(self):
            self.current_epoch += 1
            raise StopIteration

        # Lazily re-populate the interval to reduce memory usage.
        if len(self.current_indexes) == 0:
            if self.chunk_index == len(self.worker_intervals):
                self.current_epoch += 1
                raise StopIteration

            interval = self.worker_intervals[self.chunk_index]
            current_indexes = np.arange(interval[0], interval[1])

            assert self.shuffler is not None
            self.current_indexes = self.shuffler(current_indexes)
            self.chunk_index += 1

        last_index = self.chunk_index == len(self.worker_intervals) and len(self.current_indexes) == 1

        # Get the first index
        index = self.current_indexes.pop(0)

        # Call the `__getitem__` method.
        data = self.__getitem__(
            ChunkedIndex(
                index=index,
                chunk_index=self.worker_chunks[self.chunk_index - 1],
                # We provide the chunks indexes only one the first
                chunk_indexes=None if self.has_triggered_download else self.worker_chunks,
                last_index=last_index,
            )
        )

        self.has_triggered_download = True
        self.index += 1

        if (self.last_time + self.checkpoint_progress_interval) > time():
            self.store_progress()

        return data

    def store_progress(self) -> None:
        pass

    def state_dict(self) -> Dict[_DictKey, Any]:
        state_dict = {}
        worker_env = _WorkerEnv.detect()
        if worker_env.world_size == 1:
            for worker_idx, worker_state_file in enumerate(os.listdir(self.cache.resume_folder)):
                work_state_filepath = os.path.join(self.cache.resume_folder, worker_state_file)
                with open(work_state_filepath) as f:
                    state_dict[worker_idx] = json.load(f)
        return state_dict

    def load_state_dict(self, state_dict: Dict[_DictKey, Any]) -> None:
        return self.cache.load_state_dict()


def _try_create_cache_dir(input_dir: str, shard_rank: int = 0) -> Optional[str]:
    hash_object = hashlib.md5(input_dir.encode())
    if "LIGHTNING_CLUSTER_ID" not in os.environ or "LIGHTNING_CLOUD_PROJECT_ID" not in os.environ:
        cache_dir = os.path.join(_DEFAULT_CACHE_DIR, hash_object.hexdigest(), str(shard_rank))
        os.makedirs(cache_dir, exist_ok=True)
        return cache_dir
    cache_dir = os.path.join("/cache", "chunks", hash_object.hexdigest(), str(shard_rank))
    os.makedirs(cache_dir, exist_ok=True)
    return cache_dir


@dataclass
class RemoteDir:
    """Holds a remote URL to a directory and a cache directory where the data will be downloaded."""

    cache_dir: str
    remote: str<|MERGE_RESOLUTION|>--- conflicted
+++ resolved
@@ -14,16 +14,14 @@
 import hashlib
 import json
 import os
-<<<<<<< HEAD
+import shutil
 import uuid
+from dataclasses import dataclass
+from datetime import datetime
 from time import time
-=======
-from dataclasses import dataclass
->>>>>>> bc165803
 from typing import Any, Dict, List, Optional, Union
 
 import numpy as np
-from lightning_cloud.resolver import Dir as InputDir
 from torch.utils.data import IterableDataset
 
 from lightning.data.streaming import Cache
@@ -44,17 +42,13 @@
 
     def __init__(
         self,
-<<<<<<< HEAD
-        input_dir: Union[str, InputDir],
-=======
         input_dir: Union[str, "RemoteDir"],
->>>>>>> bc165803
         item_loader: Optional[BaseItemLoader] = None,
         shuffle: bool = False,
         drop_last: bool = False,
         seed: int = 42,
         serializers: Optional[Dict[str, Serializer]] = None,
-        checkpoint_progress_interval=None,
+        checkpoint_interval=None,
     ) -> None:
         """The streaming dataset can be used once your data have been optimised using the DatasetOptimiser class.
 
@@ -66,7 +60,7 @@
                 all processes/workers return the same amount of data.
             seed: Random seed for shuffling.
             serializers: The serializers used to serialize and deserialize the chunks.
-            checkpoint_progress_interval: Interval in seconds at which the workers are going to store their own progress.
+            checkpoint_interval: Interval in seconds at which the workers are going to store their own progress.
 
         """
         super().__init__()
@@ -91,6 +85,7 @@
         self.worker_intervals: List[List[int]] = []
         self.current_indexes: List[int] = []
         self.chunk_index = 0
+        self.global_index = 0
         self.index = 0
         self.has_triggered_download = False
         self.min_items_per_replica: Optional[int] = None
@@ -99,7 +94,8 @@
         self.shuffler: Optional[Shuffle] = None
         self.serializers = serializers
         self.resume_id = uuid.uuid4()
-        self.checkpoint_progress_interval = checkpoint_progress_interval or 60 * 5
+        self.checkpoint_interval = checkpoint_interval or 60 * 5
+        self._state_dict: Optional[Dict] = None
 
     def _create_cache(self, worker_env: _WorkerEnv) -> Cache:
         env = Environment(dist_env=self.distributed_env, worker_env=worker_env)
@@ -125,11 +121,10 @@
         return cache
 
     def _create_shuffler(self, cache: Cache) -> Shuffle:
-        return (
-            FullShuffle(cache, self.seed, self.drop_last)
-            if self.shuffle
-            else NoShuffle(cache, self.seed, self.drop_last)
-        )
+        seed = self.seed
+        if self._state_dict:
+            seed = self._state_dict[str(self.cache.rank)]["seed"]
+        return FullShuffle(cache, seed, self.drop_last) if self.shuffle else NoShuffle(cache, seed, self.drop_last)
 
     def __len__(self) -> int:
         if self.shuffler is None:
@@ -157,11 +152,26 @@
             self.worker_chunks.append(chunk_index)
             self.worker_intervals.append(chunk_interval)
 
-        self.current_indexes = []
-        self.chunk_index = 0
-        self.index = 0
-        self.has_triggered_download = False
-        self.last_time = time()
+        # Handle restart
+        if self._state_dict:
+            state = self._state_dict[str(self.cache.rank)]
+            self.chunk_index = state["chunk_index"]
+            self.global_index = state["global_index"]
+            self.index = state["index"]
+            interval = self.worker_intervals[self.chunk_index]
+            current_indexes = np.arange(interval[0], interval[1])
+            current_indexes = self.shuffler(current_indexes)
+            self.current_indexes = current_indexes[state["index"] :]
+            self.has_triggered_download = False
+            self.last_time = time()
+            self.chunk_index += 1
+        else:
+            self.current_indexes = []
+            self.chunk_index = 0
+            self.global_index = 0
+            self.index = 0
+            self.has_triggered_download = False
+            self.last_time = time()
 
         return self
 
@@ -176,7 +186,7 @@
 
     def __next__(self) -> Any:
         # Prevent to create more batch on a given process
-        if self.index >= len(self):
+        if self.global_index >= len(self):
             self.current_epoch += 1
             raise StopIteration
 
@@ -185,6 +195,12 @@
             if self.chunk_index == len(self.worker_intervals):
                 self.current_epoch += 1
                 raise StopIteration
+
+            # reset index
+            self.index = 0
+
+            # Checkpoint when reaching a new chunk
+            self.checkpoint()
 
             interval = self.worker_intervals[self.chunk_index]
             current_indexes = np.arange(interval[0], interval[1])
@@ -210,28 +226,73 @@
         )
 
         self.has_triggered_download = True
+        self.global_index += 1
         self.index += 1
 
-        if (self.last_time + self.checkpoint_progress_interval) > time():
-            self.store_progress()
+        # Checkpoint based on time
+        if (self.last_time - time()) > self.checkpoint_interval:
+            self.checkpoint()
 
         return data
 
-    def store_progress(self) -> None:
-        pass
+    def checkpoint(self) -> None:
+        import tempfile
+
+        with tempfile.NamedTemporaryFile(mode="w+") as tmp:
+            json.dump(
+                {
+                    "rank": self.cache._reader.rank,
+                    "current_epoch": self.current_epoch,
+                    "input_dir_path": self.input_dir.path,
+                    "input_dir_url": self.input_dir.url,
+                    "item_loader": self.item_loader.state_dict(),
+                    "drop_last": self.drop_last,
+                    "seed": self.seed,
+                    "checkpoint_interval": self.checkpoint_interval,
+                    "chunk_index": self.chunk_index,
+                    "global_index": self.global_index,
+                    "index": self.index,
+                },
+                tmp,
+            )
+
+            tmp.flush()
+
+            now = datetime.now().strftime("%Y-%m-%d_%H-%M-%S.%fZ")
+            checkpoint_path = os.path.join(self.cache.resume_folder, f"checkpoint-{now}.json")
+            shutil.copyfile(tmp.name, checkpoint_path)
+
+        self.last_time = time()
 
     def state_dict(self) -> Dict[_DictKey, Any]:
+        if self.cache is None:
+            self.worker_env = _WorkerEnv.detect()
+            self.cache = self._create_cache(worker_env=self.worker_env)
+
         state_dict = {}
         worker_env = _WorkerEnv.detect()
         if worker_env.world_size == 1:
-            for worker_idx, worker_state_file in enumerate(os.listdir(self.cache.resume_folder)):
-                work_state_filepath = os.path.join(self.cache.resume_folder, worker_state_file)
-                with open(work_state_filepath) as f:
+            checkpoint_dir = os.path.join(self.cache._cache_dir, "checkpoints")
+            if not os.path.exists(checkpoint_dir):
+                return state_dict
+            for worker_idx in os.listdir(checkpoint_dir):
+                checkpoints = os.listdir(os.path.join(checkpoint_dir, str(worker_idx)))
+                checkpoints = sorted(
+                    checkpoints,
+                    key=lambda item: datetime.strptime(
+                        item.split("checkpoint-")[1].split(".json")[0], "%Y-%m-%d_%H-%M-%S.%fZ"
+                    ),
+                )
+                checkpoint_path = os.path.join(checkpoint_dir, str(worker_idx), checkpoints[-1])
+                with open(checkpoint_path) as f:
                     state_dict[worker_idx] = json.load(f)
+        else:
+            raise NotImplementedError("The `state_dict` should be called on the main thread.")
         return state_dict
 
     def load_state_dict(self, state_dict: Dict[_DictKey, Any]) -> None:
-        return self.cache.load_state_dict()
+        if state_dict:
+            self._state_dict = state_dict
 
 
 def _try_create_cache_dir(input_dir: str, shard_rank: int = 0) -> Optional[str]:
